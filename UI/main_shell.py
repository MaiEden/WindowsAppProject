--- conflicted
+++ resolved
@@ -19,7 +19,6 @@
     APP_BASE / "decorator_list",
     APP_BASE / "style&icons",
     APP_BASE / "agent",
-    APP_BASE / "user_info",
 ]:
     sys.path.append(str(p))
 
@@ -52,11 +51,6 @@
 
 # --- Chat MVP factory ---
 from agent.chat_factory import build_chat_module
-
-# user info
-from user_info.user_info_view import UserInfoView
-from user_info.user_info_model import UserInfoModel
-from user_info.user_info_presenter import UserInfoPresenter
 
 
 
@@ -272,18 +266,9 @@
         self._presenters.append(chat_p);
         self._register_center_page("ai", chat_v)
 
-        # User profile (real view instead of placeholder)
-        user_v = UserInfoView(); user_p = UserInfoPresenter(UserInfoModel(), user_v); user_p.start(self.username)
-        self._presenters.append(user_p); self._register_center_page("profile", user_v)
-
         # Placeholders
-<<<<<<< HEAD
-        #self._register_center_page("profile", self._placeholder("Personal Info – coming soon"))
-       # self._register_center_page("ai", self._placeholder("AI Help – coming soon"))
-=======
         self._register_center_page("profile", self._placeholder("Personal Info – coming soon"))
         # self._register_center_page("ai", self._placeholder("AI Help – coming soon"))
->>>>>>> c394def3
 
     def _placeholder(self, text: str) -> QWidget:
         w = QWidget()
