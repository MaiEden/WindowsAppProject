"""
View: Modern halls page using Cards layout.
Responsible only for UI rendering and user interactions.
"""

from PySide6.QtCore import Qt, Signal
from PySide6.QtWidgets import (
    QWidget, QVBoxLayout, QLabel, QScrollArea, QFrame,
    QGridLayout, QLineEdit, QComboBox, QHBoxLayout
)
from PySide6.QtGui import QPixmap
import requests


class HallsView(QWidget):
    """
    UI class for displaying event halls as card-based layout.

    Provides:
        - Filters (region, type, search box)
        - Scrollable grid of hall cards
        - Signal when filters are changed
    """

    # Signal emitted whenever filters are changed
    filter_changed = Signal()

    def __init__(self):
        """
        Initialize the halls view.

        - Creates header, filter bar, and scrollable grid.
        - Loads style sheet from `halls_style.qss`.
        """
        super().__init__()
        self.setWindowTitle("Event Halls")
        self.resize(1100, 750)

        root = QVBoxLayout(self)
        root.setContentsMargins(20, 20, 20, 20)
        root.setSpacing(16)

        # ---- Header / Filters ----
        title = QLabel("Browse Halls")
        title.setAlignment(Qt.AlignCenter)
        # title.setStyleSheet("font-size: 22px; font-weight: bold; margin-bottom: 12px;")
        root.addWidget(title)

        self.filter_region = QComboBox()
        self.filter_region.addItem("All regions")
        self.filter_type = QComboBox()
        self.filter_type.addItem("All types")
        self.search_box = QLineEdit()
        self.search_box.setPlaceholderText("Search by name...")

        filter_bar = QHBoxLayout()
        filter_bar.addWidget(self.filter_region)
        filter_bar.addWidget(self.filter_type)
        filter_bar.addWidget(self.search_box)
        root.addLayout(filter_bar)

<<<<<<< HEAD
        # Connect filter changes to signal
=======
        # Emit signal when filters are changed
>>>>>>> eb74bd5c
        self.filter_region.currentIndexChanged.connect(lambda _: self.filter_changed.emit())
        self.filter_type.currentIndexChanged.connect(lambda _: self.filter_changed.emit())
        self.search_box.returnPressed.connect(lambda: self.filter_changed.emit())

        # ---- Scroll area for cards ----
        scroll = QScrollArea()
        scroll.setWidgetResizable(True)
        scroll.setHorizontalScrollBarPolicy(Qt.ScrollBarAlwaysOff)

        self.cards_container = QWidget()
        self.grid = QGridLayout(self.cards_container)
        self.grid.setSpacing(15)
        scroll.setWidget(self.cards_container)
        root.addWidget(scroll)

        # Load QSS style
        import os
        style_path = os.path.join(os.path.dirname(__file__), "halls_style.qss")
        with open(style_path, "r", encoding="utf-8") as f:
            self.setStyleSheet(f.read())

    def populate_filters(self, halls):
        """
        Populate the region and type dropdown filters based on hall data.

        Args:
            halls (list[dict]): List of halls with keys "Region" and "HallType".
        """
        regions = sorted({h["Region"] for h in halls if h.get("Region")})
        types = sorted({h["HallType"] for h in halls if h.get("HallType")})

        self.filter_region.clear()
        self.filter_region.addItem("All regions")
        self.filter_region.addItems(regions)

        self.filter_type.clear()
        self.filter_type.addItem("All types")
        self.filter_type.addItems(types)

    def render_halls(self, halls):
        """
        Render hall cards into the grid.

        Args:
            halls (list[dict]): List of hall dictionaries, each representing one hall.
        """
        # Clear old cards
        for i in reversed(range(self.grid.count())):
            item = self.grid.itemAt(i)
            if item:
                widget = item.widget()
                if widget:
                    widget.setParent(None)

        # Add new cards (4 per row)
        for i, hall in enumerate(halls):
            card = self._make_card(hall)
            self.grid.addWidget(card, i // 4, i % 4)

    # def _make_card(self, hall: dict):
    #     card = QFrame()
    #     layout = QVBoxLayout(card)
    #     layout.setContentsMargins(4, 4, 4, 4)
    #
    #     # Image
    #     img_label = QLabel()
    #     img_label.setFixedHeight(100)
    #     img_label.setAlignment(Qt.AlignCenter)
    #     if hall.get("PhotoUrl"):
    #         try:
    #             print("Loading image from:", hall["PhotoUrl"])
    #             r = requests.get(hall["PhotoUrl"], timeout=5)
    #             pixmap = QPixmap()
    #             if pixmap.loadFromData(r.content):
    #                 img_label.setPixmap(
    #                     pixmap.scaled(160, 100, Qt.KeepAspectRatio, Qt.SmoothTransformation)
    #                 )
    #             else:
    #                 img_label.setText("No image")
    #         except Exception as e:
    #             print("Image load failed:", e)
    #             img_label.setText("No image")
    #     layout.addWidget(img_label)
    #
    #     # Name
    #     name = QLabel(hall.get("HallName", "Unknown"))
    #     name.setObjectName("HallName")
    #     layout.addWidget(name)
    #
    #     # Type + Region
    #     meta = QLabel(f"{hall.get('HallType','')} · {hall.get('Region','')}")
    #     meta.setObjectName("Meta")
    #     layout.addWidget(meta)
    #
    #     # Short description (first 2 lines)
    #     desc = hall.get("Description", "")
    #     desc_short = " ".join(desc.split()[:25]) + ("..." if len(desc.split()) > 25 else "")
    #     desc_label = QLabel(desc_short)
    #     desc_label.setWordWrap(True)
    #     desc_label.setObjectName("Description")
    #     desc_label.setFixedHeight(32)  # בערך שתי שורות
    #     layout.addWidget(desc_label)
    #
    #     return card

    def _make_card(self, hall: dict):
        """
        Create a single hall card widget.

        Args:
            hall (dict): Hall data with keys such as
                         "HallName", "HallType", "Region", "Description", "PhotoUrl".

        Returns:
            QFrame: A styled card containing hall information.
        """
        card = QFrame()
        layout = QVBoxLayout(card)
        layout.setContentsMargins(4, 4, 4, 4)

        # *** ללא תמונות ***
        # מסירים לחלוטין את קטע התמונה/בקשות רשת כדי לא לחסום את ה-UI

        # Name
        name = QLabel(hall.get("HallName", "Unknown"))
        name.setObjectName("HallName")
        layout.addWidget(name)

        # Type + Region
        meta = QLabel(f"{hall.get('HallType','')} · {hall.get('Region','')}")
        meta.setObjectName("Meta")
        layout.addWidget(meta)

        # Short description (first 2 lines)
        desc = hall.get("Description", "")
        desc_words = desc.split()
        desc_short = " ".join(desc_words[:25]) + ("..." if len(desc_words) > 25 else "")
        desc_label = QLabel(desc_short)
        desc_label.setWordWrap(True)
        desc_label.setObjectName("Description")
        desc_label.setFixedHeight(32)
        layout.addWidget(desc_label)

        return card<|MERGE_RESOLUTION|>--- conflicted
+++ resolved
@@ -43,7 +43,7 @@
         # ---- Header / Filters ----
         title = QLabel("Browse Halls")
         title.setAlignment(Qt.AlignCenter)
-        # title.setStyleSheet("font-size: 22px; font-weight: bold; margin-bottom: 12px;")
+        title.setStyleSheet("font-size: 22px; font-weight: bold; margin-bottom: 12px;")
         root.addWidget(title)
 
         self.filter_region = QComboBox()
@@ -59,11 +59,7 @@
         filter_bar.addWidget(self.search_box)
         root.addLayout(filter_bar)
 
-<<<<<<< HEAD
-        # Connect filter changes to signal
-=======
         # Emit signal when filters are changed
->>>>>>> eb74bd5c
         self.filter_region.currentIndexChanged.connect(lambda _: self.filter_changed.emit())
         self.filter_type.currentIndexChanged.connect(lambda _: self.filter_changed.emit())
         self.search_box.returnPressed.connect(lambda: self.filter_changed.emit())
@@ -123,52 +119,6 @@
             card = self._make_card(hall)
             self.grid.addWidget(card, i // 4, i % 4)
 
-    # def _make_card(self, hall: dict):
-    #     card = QFrame()
-    #     layout = QVBoxLayout(card)
-    #     layout.setContentsMargins(4, 4, 4, 4)
-    #
-    #     # Image
-    #     img_label = QLabel()
-    #     img_label.setFixedHeight(100)
-    #     img_label.setAlignment(Qt.AlignCenter)
-    #     if hall.get("PhotoUrl"):
-    #         try:
-    #             print("Loading image from:", hall["PhotoUrl"])
-    #             r = requests.get(hall["PhotoUrl"], timeout=5)
-    #             pixmap = QPixmap()
-    #             if pixmap.loadFromData(r.content):
-    #                 img_label.setPixmap(
-    #                     pixmap.scaled(160, 100, Qt.KeepAspectRatio, Qt.SmoothTransformation)
-    #                 )
-    #             else:
-    #                 img_label.setText("No image")
-    #         except Exception as e:
-    #             print("Image load failed:", e)
-    #             img_label.setText("No image")
-    #     layout.addWidget(img_label)
-    #
-    #     # Name
-    #     name = QLabel(hall.get("HallName", "Unknown"))
-    #     name.setObjectName("HallName")
-    #     layout.addWidget(name)
-    #
-    #     # Type + Region
-    #     meta = QLabel(f"{hall.get('HallType','')} · {hall.get('Region','')}")
-    #     meta.setObjectName("Meta")
-    #     layout.addWidget(meta)
-    #
-    #     # Short description (first 2 lines)
-    #     desc = hall.get("Description", "")
-    #     desc_short = " ".join(desc.split()[:25]) + ("..." if len(desc.split()) > 25 else "")
-    #     desc_label = QLabel(desc_short)
-    #     desc_label.setWordWrap(True)
-    #     desc_label.setObjectName("Description")
-    #     desc_label.setFixedHeight(32)  # בערך שתי שורות
-    #     layout.addWidget(desc_label)
-    #
-    #     return card
-
     def _make_card(self, hall: dict):
         """
         Create a single hall card widget.
@@ -184,8 +134,25 @@
         layout = QVBoxLayout(card)
         layout.setContentsMargins(4, 4, 4, 4)
 
-        # *** ללא תמונות ***
-        # מסירים לחלוטין את קטע התמונה/בקשות רשת כדי לא לחסום את ה-UI
+        # Image
+        img_label = QLabel()
+        img_label.setFixedHeight(100)
+        img_label.setAlignment(Qt.AlignCenter)
+        if hall.get("PhotoUrl"):
+            try:
+                print("Loading image from:", hall["PhotoUrl"])
+                r = requests.get(hall["PhotoUrl"], timeout=5)
+                pixmap = QPixmap()
+                if pixmap.loadFromData(r.content):
+                    img_label.setPixmap(
+                        pixmap.scaled(160, 100, Qt.KeepAspectRatio, Qt.SmoothTransformation)
+                    )
+                else:
+                    img_label.setText("No image")
+            except Exception as e:
+                print("Image load failed:", e)
+                img_label.setText("No image")
+        layout.addWidget(img_label)
 
         # Name
         name = QLabel(hall.get("HallName", "Unknown"))
@@ -199,8 +166,7 @@
 
         # Short description (first 2 lines)
         desc = hall.get("Description", "")
-        desc_words = desc.split()
-        desc_short = " ".join(desc_words[:25]) + ("..." if len(desc_words) > 25 else "")
+        desc_short = " ".join(desc.split()[:25]) + ("..." if len(desc.split()) > 25 else "")
         desc_label = QLabel(desc_short)
         desc_label.setWordWrap(True)
         desc_label.setObjectName("Description")
