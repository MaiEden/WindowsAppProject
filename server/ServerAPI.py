#uvicorn ServerAPI:app --reload --port 8000
from typing import Optional, Dict, Any, List

from fastapi import FastAPI
from fastapi.middleware.cors import CORSMiddleware
import server.database.read_api as read_api
from server.database import insert_api
from server.external_services.cordinats.geocoding_client import get_address
<<<<<<< HEAD
from pydantic import BaseModel
=======
>>>>>>> 2c0badeb

app = FastAPI(title="Events Backend (Demo)")

# מאפשר קריאות מכל מקור (בדמו)
app.add_middleware(
    CORSMiddleware,
    allow_origins=["*"],
    allow_methods=["*"],
    allow_headers=["*"],
)


# --- Halls endpoint ---
@app.get("/DB/halls/get_halls")
async def get_halls():
    """החזרת כל האולמות (דוגמה)"""
    return read_api.get_events()


@app.get("/DB/users/get_user_by_name/{user_name}")
def get_user_by_user_name(user_name: str) -> Optional[Dict[str, Any]]:
    """החזרת משתמש לפי מזהה"""
    user = read_api.get_user_by_user_name(user_name)
    return user


@app.get("/DB/users/insert_user/{phone}/{username}/{password_hash}/{region}")
def insert_user(phone: str, username: str, password_hash: str, region: str) -> int:
    """הוספת משתמש חדש"""
    return insert_api.add_user(phone, username, password_hash, region)


@app.get("/DB/decors/list")
async def get_halls():
    """החזרת כל האולמות (דוגמה)"""
    return read_api.get_decor_cards()


@app.get("/DB/services/list")
def list_services(
        search: Optional[str] = None,
        category: Optional[str] = None,
        available: Optional[bool] = None,
        region: Optional[str] = None,
        order_by: str = "ServiceName",
        ascending: bool = True,
        limit: Optional[int] = None,
        offset: Optional[int] = None,
):
    return read_api.get_service_cards(
        search=search,
        category=category,
        available=available,
        region=region,
        order_by=order_by,
        ascending=ascending,
        limit=limit,
        offset=offset,
    )


@app.get("/DB/halls/list")
def list_halls(
        search: Optional[str] = None,
        hall_type: Optional[str] = None,
        accessible: Optional[bool] = None,
        region: Optional[str] = None,
        order_by: str = "HallName",
        ascending: bool = True,
        limit: Optional[int] = None,
        offset: Optional[int] = None,
):
    return read_api.get_hall_cards(
        search=search,
        hall_type=hall_type,
        accessible=accessible,
        region=region,
        order_by=order_by,
        ascending=ascending,
        limit=limit,
        offset=offset,
    )


@app.get("/DB/decors/get/{decor_id}")
def get_decor(decor_id: int):
    return read_api.get_decor_by_id(decor_id)


# ServerAPI.py
@app.get("/DB/services/get/{service_id}")
def get_service(service_id: int):
    return read_api.get_service_by_id(service_id)


# --- Halls: get single + optional reverse geocode ---
@app.get("/DB/halls/get/{hall_id}")
def get_hall(hall_id: int, resolveAddress: bool = True):
    row = read_api.get_hall_by_id(hall_id)
    if not row:
        return None
    # אם יש קואורדינטות ונדרש גיאוקוד
    if resolveAddress:
        lat = row.get("Latitude")
        lon = row.get("Longitude")
        if lat is not None and lon is not None:
            try:
                row["Address"] = get_address(float(lat), float(lon))  # dict עם formatted_address ועוד
            except Exception as e:
                # לא להפיל את הבקשה רק בגלל גיאוקוד
                row["AddressError"] = str(e)
    return row

<<<<<<< HEAD

# ---------- Add Decor (Create) ----------
class DecorCreate(BaseModel):
    DecorName: str
    Category: str
    Theme: Optional[str] = None
    Description: Optional[str] = None
    Indoor: bool = True
    RequiresElectricity: bool = False
    PriceSmall: Optional[float] = None
    PriceMedium: Optional[float] = None
    PriceLarge: Optional[float] = None
    DeliveryFee: Optional[float] = None
    Region: Optional[str] = None
    VendorName: Optional[str] = None
    ContactPhone: Optional[str] = None
    ContactEmail: Optional[str] = None
    PhotoUrl: Optional[str] = None
    LeadTimeDays: Optional[int] = None
    CancellationPolicy: Optional[str] = None
    Available: bool = True

@app.post("/DB/decors/create")
def create_decor(item: DecorCreate) -> int:
    """
    Creates a new decor option. Returns DecorId (int).
    """
    from server.database import insert_api  # local import to match your structure
    return insert_api.add_decor_option(item.dict())


# ---------- User <-> Decor link ----------
class UserDecorLink(BaseModel):
    UserId: int
    DecorId: int
    RelationType: str = "OWNER"  # 'OWNER' or 'USER'

@app.post("/DB/user_decor/link")
def link_user_decor(link: UserDecorLink) -> int:
    """
    Creates a UserDecor relation row.
    """
    from server.database import insert_api
    return insert_api.link_user_decor(link.UserId, link.DecorId, link.RelationType)
=======
@app.get("/DB/users/{user_id}/decor/used")
def user_decor_used(user_id: int) -> List[Dict[str, Any]]:
    return read_api.get_decor_used_by_user(user_id)

@app.get("/DB/users/{user_id}/services/used")
def user_services_used(user_id: int) -> List[Dict[str, Any]]:
    return read_api.get_services_used_by_user(user_id)

@app.get("/DB/users/{user_id}/halls/used")
def user_halls_used(user_id: int) -> List[Dict[str, Any]]:
    return read_api.get_halls_used_by_user(user_id)

@app.get("/DB/users/{user_id}/owned")
def user_owned_items(user_id: int) -> List[Dict[str, Any]]:
    return read_api.get_owned_items_by_user(user_id)
>>>>>>> 2c0badeb
<|MERGE_RESOLUTION|>--- conflicted
+++ resolved
@@ -6,10 +6,8 @@
 import server.database.read_api as read_api
 from server.database import insert_api
 from server.external_services.cordinats.geocoding_client import get_address
-<<<<<<< HEAD
 from pydantic import BaseModel
-=======
->>>>>>> 2c0badeb
+
 
 app = FastAPI(title="Events Backend (Demo)")
 
@@ -21,13 +19,11 @@
     allow_headers=["*"],
 )
 
-
 # --- Halls endpoint ---
 @app.get("/DB/halls/get_halls")
 async def get_halls():
     """החזרת כל האולמות (דוגמה)"""
     return read_api.get_events()
-
 
 @app.get("/DB/users/get_user_by_name/{user_name}")
 def get_user_by_user_name(user_name: str) -> Optional[Dict[str, Any]]:
@@ -35,18 +31,15 @@
     user = read_api.get_user_by_user_name(user_name)
     return user
 
-
 @app.get("/DB/users/insert_user/{phone}/{username}/{password_hash}/{region}")
 def insert_user(phone: str, username: str, password_hash: str, region: str) -> int:
     """הוספת משתמש חדש"""
     return insert_api.add_user(phone, username, password_hash, region)
 
-
 @app.get("/DB/decors/list")
 async def get_halls():
     """החזרת כל האולמות (דוגמה)"""
     return read_api.get_decor_cards()
-
 
 @app.get("/DB/services/list")
 def list_services(
@@ -93,17 +86,14 @@
         offset=offset,
     )
 
-
 @app.get("/DB/decors/get/{decor_id}")
 def get_decor(decor_id: int):
     return read_api.get_decor_by_id(decor_id)
-
 
 # ServerAPI.py
 @app.get("/DB/services/get/{service_id}")
 def get_service(service_id: int):
     return read_api.get_service_by_id(service_id)
-
 
 # --- Halls: get single + optional reverse geocode ---
 @app.get("/DB/halls/get/{hall_id}")
@@ -123,7 +113,21 @@
                 row["AddressError"] = str(e)
     return row
 
-<<<<<<< HEAD
+@app.get("/DB/users/{user_id}/decor/used")
+def user_decor_used(user_id: int) -> List[Dict[str, Any]]:
+    return read_api.get_decor_used_by_user(user_id)
+
+@app.get("/DB/users/{user_id}/services/used")
+def user_services_used(user_id: int) -> List[Dict[str, Any]]:
+    return read_api.get_services_used_by_user(user_id)
+
+@app.get("/DB/users/{user_id}/halls/used")
+def user_halls_used(user_id: int) -> List[Dict[str, Any]]:
+    return read_api.get_halls_used_by_user(user_id)
+
+@app.get("/DB/users/{user_id}/owned")
+def user_owned_items(user_id: int) -> List[Dict[str, Any]]:
+    return read_api.get_owned_items_by_user(user_id)
 
 # ---------- Add Decor (Create) ----------
 class DecorCreate(BaseModel):
@@ -152,36 +156,4 @@
     Creates a new decor option. Returns DecorId (int).
     """
     from server.database import insert_api  # local import to match your structure
-    return insert_api.add_decor_option(item.dict())
-
-
-# ---------- User <-> Decor link ----------
-class UserDecorLink(BaseModel):
-    UserId: int
-    DecorId: int
-    RelationType: str = "OWNER"  # 'OWNER' or 'USER'
-
-@app.post("/DB/user_decor/link")
-def link_user_decor(link: UserDecorLink) -> int:
-    """
-    Creates a UserDecor relation row.
-    """
-    from server.database import insert_api
-    return insert_api.link_user_decor(link.UserId, link.DecorId, link.RelationType)
-=======
-@app.get("/DB/users/{user_id}/decor/used")
-def user_decor_used(user_id: int) -> List[Dict[str, Any]]:
-    return read_api.get_decor_used_by_user(user_id)
-
-@app.get("/DB/users/{user_id}/services/used")
-def user_services_used(user_id: int) -> List[Dict[str, Any]]:
-    return read_api.get_services_used_by_user(user_id)
-
-@app.get("/DB/users/{user_id}/halls/used")
-def user_halls_used(user_id: int) -> List[Dict[str, Any]]:
-    return read_api.get_halls_used_by_user(user_id)
-
-@app.get("/DB/users/{user_id}/owned")
-def user_owned_items(user_id: int) -> List[Dict[str, Any]]:
-    return read_api.get_owned_items_by_user(user_id)
->>>>>>> 2c0badeb
+    return insert_api.add_decor_option(item.dict())